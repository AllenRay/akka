--- conflicted
+++ resolved
@@ -15,13 +15,9 @@
 import akka.routing.{ ScatterGatherFirstCompletedRouter, Routing, RouterType, Router, RoutedProps, RoutedActorRef, RoundRobinRouter, RandomRouter, LocalConnectionManager, DirectRouter }
 import akka.AkkaException
 import com.eaio.uuid.UUID
-<<<<<<< HEAD
-import akka.util.{ Switch, Helpers }
+import akka.util.{ Duration, Switch, Helpers }
 import akka.remote.RemoteAddress
 import akka.remote.LocalOnly
-=======
-import akka.util.{ Duration, Switch, Helpers }
->>>>>>> 3ab26423
 
 /**
  * Interface for all ActorRef providers to implement.
