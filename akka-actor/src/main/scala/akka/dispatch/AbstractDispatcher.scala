/**
 * Copyright (C) 2009-2012 Typesafe Inc. <http://www.typesafe.com>
 */

package akka.dispatch

import java.util.concurrent._
import akka.event.Logging.Error
import akka.util.Duration
import akka.actor._
import akka.actor.ActorSystem
import scala.annotation.tailrec
import akka.event.EventStream
import com.typesafe.config.Config
import akka.util.ReflectiveAccess
import akka.serialization.SerializationExtension
import akka.jsr166y.ForkJoinPool
import akka.util.NonFatal
import akka.event.Logging.LogEventException

final case class Envelope(val message: Any, val sender: ActorRef)(system: ActorSystem) {
  if (message.isInstanceOf[AnyRef]) {
    val msg = message.asInstanceOf[AnyRef]
    if (msg eq null) throw new InvalidMessageException("Message is null")
    if (system.settings.SerializeAllMessages && !msg.isInstanceOf[NoSerializationVerificationNeeded]) {
      val ser = SerializationExtension(system)
      ser.serialize(msg) match { //Verify serializability
        case Left(t) ⇒ throw t
        case Right(bytes) ⇒ ser.deserialize(bytes, msg.getClass, None) match { //Verify deserializability
          case Left(t) ⇒ throw t
          case _       ⇒ //All good
        }
      }
    }
  }
}

object SystemMessage {
  @tailrec
  final def size(list: SystemMessage, acc: Int = 0): Int = {
    if (list eq null) acc else size(list.next, acc + 1)
  }

  @tailrec
  final def reverse(list: SystemMessage, acc: SystemMessage = null): SystemMessage = {
    if (list eq null) acc else {
      val next = list.next
      list.next = acc
      reverse(next, list)
    }
  }
}

/**
 * System messages are handled specially: they form their own queue within
 * each actor’s mailbox. This queue is encoded in the messages themselves to
 * avoid extra allocations and overhead. The next pointer is a normal var, and
 * it does not need to be volatile because in the enqueuing method its update
 * is immediately succeeded by a volatile write and all reads happen after the
 * volatile read in the dequeuing thread. Afterwards, the obtained list of
 * system messages is handled in a single thread only and not ever passed around,
 * hence no further synchronization is needed.
 *
 * ➡➡➡ NEVER SEND THE SAME SYSTEM MESSAGE OBJECT TO TWO ACTORS ⬅⬅⬅
 */
sealed trait SystemMessage extends PossiblyHarmful {
  @transient
  var next: SystemMessage = _
}
case class Create() extends SystemMessage // send to self from Dispatcher.register
case class Recreate(cause: Throwable) extends SystemMessage // sent to self from ActorCell.restart
case class Suspend() extends SystemMessage // sent to self from ActorCell.suspend
case class Resume() extends SystemMessage // sent to self from ActorCell.resume
case class Terminate() extends SystemMessage // sent to self from ActorCell.stop
case class Supervise(child: ActorRef) extends SystemMessage // sent to supervisor ActorRef from ActorCell.start
case class ChildTerminated(child: ActorRef) extends SystemMessage // sent to supervisor from ActorCell.doTerminate
case class Link(subject: ActorRef) extends SystemMessage // sent to self from ActorCell.watch
case class Unlink(subject: ActorRef) extends SystemMessage // sent to self from ActorCell.unwatch

final case class TaskInvocation(eventStream: EventStream, runnable: Runnable, cleanup: () ⇒ Unit) extends Runnable {
  def run() {
    try {
      runnable.run()
    } catch {
      case NonFatal(e) ⇒
        eventStream.publish(Error(e, "TaskInvocation", this.getClass, e.getMessage))
    } finally {
      cleanup()
    }
  }
}

/**
 * Java API to create ExecutionContexts
 */
object ExecutionContexts {
  /**
   * Creates an ExecutionContext from the given ExecutorService
   */
  def fromExecutorService(e: ExecutorService): ExecutionContext = new ExecutionContext.WrappedExecutorService(e)

  /**
   * Creates an ExecutionContext from the given Executor
   */
  def fromExecutor(e: Executor): ExecutionContext = new ExecutionContext.WrappedExecutor(e)
}

object ExecutionContext {
  implicit def defaultExecutionContext(implicit system: ActorSystem): ExecutionContext = system.dispatcher

  /**
   * Creates an ExecutionContext from the given ExecutorService
   */
  def fromExecutorService(e: ExecutorService): ExecutionContext = new WrappedExecutorService(e)

  /**
   * Creates an ExecutionContext from the given Executor
   */
  def fromExecutor(e: Executor): ExecutionContext = new WrappedExecutor(e)

<<<<<<< HEAD
  private class WrappedExecutorService(val executor: ExecutorService) extends ExecutorServiceDelegate with ExecutionContext {
    override def reportFailure(t: Throwable): Unit = t match {
      case e: LogEventException ⇒ e.getCause.printStackTrace()
      case _                    ⇒ t.printStackTrace()
    }
  }
=======
  /**
   * Internal Akka use only
   */
  private[akka] class WrappedExecutorService(val executor: ExecutorService) extends ExecutorServiceDelegate with ExecutionContext
>>>>>>> 30af1272

  /**
   * Internal Akka use only
   */
  private[akka] class WrappedExecutor(val executor: Executor) extends Executor with ExecutionContext {
    override final def execute(runnable: Runnable): Unit = executor.execute(runnable)
    override def reportFailure(t: Throwable): Unit = t match {
      case e: LogEventException ⇒ e.getCause.printStackTrace()
      case _                    ⇒ t.printStackTrace()
    }
  }
}

/**
 * An ExecutionContext is essentially the same thing as a java.util.concurrent.Executor
 * This interface/trait exists to decouple the concept of execution from Actors & MessageDispatchers
 * It is also needed to provide a fallback implicit default instance (in the companion object).
 */
trait ExecutionContext {

  /**
   * Submits the runnable for execution
   */
  def execute(runnable: Runnable): Unit

  /**
   * Failed tasks should call reportFailure to let the ExecutionContext
   * log the problem or whatever is appropriate for the implementation.
   */
  def reportFailure(t: Throwable): Unit

}

object MessageDispatcher {
  val UNSCHEDULED = 0 //WARNING DO NOT CHANGE THE VALUE OF THIS: It relies on the faster init of 0 in AbstractMessageDispatcher
  val SCHEDULED = 1
  val RESCHEDULED = 2

  implicit def defaultDispatcher(implicit system: ActorSystem): MessageDispatcher = system.dispatcher
}

abstract class MessageDispatcher(val prerequisites: DispatcherPrerequisites) extends AbstractMessageDispatcher with Serializable with Executor with ExecutionContext {

  import MessageDispatcher._
  import AbstractMessageDispatcher.{ inhabitantsUpdater, shutdownScheduleUpdater }
  import prerequisites._

  /**
   *  Creates and returns a mailbox for the given actor.
   */
  protected[akka] def createMailbox(actor: ActorCell): Mailbox

  /**
   * Identifier of this dispatcher, corresponds to the full key
   * of the dispatcher configuration.
   */
  def id: String

  /**
   * Attaches the specified actor instance to this dispatcher
   */
  final def attach(actor: ActorCell): Unit = register(actor)

  /**
   * Detaches the specified actor instance from this dispatcher
   */
  final def detach(actor: ActorCell): Unit = try {
    unregister(actor)
  } finally {
    ifSensibleToDoSoThenScheduleShutdown()
  }

  final def execute(runnable: Runnable) {
    val invocation = TaskInvocation(eventStream, runnable, taskCleanup)
    inhabitantsUpdater.incrementAndGet(this)
    try {
      executeTask(invocation)
    } catch {
      case t ⇒
        inhabitantsUpdater.decrementAndGet(this)
        throw t
    }
  }

  def reportFailure(t: Throwable): Unit = t match {
    case e: LogEventException ⇒ prerequisites.eventStream.publish(e.event)
    case _                    ⇒ prerequisites.eventStream.publish(Error(t, getClass.getName, getClass, t.getMessage))
  }

  @tailrec
  private final def ifSensibleToDoSoThenScheduleShutdown(): Unit = inhabitantsUpdater.get(this) match {
    case 0 ⇒
      shutdownScheduleUpdater.get(this) match {
        case UNSCHEDULED ⇒
          if (shutdownScheduleUpdater.compareAndSet(this, UNSCHEDULED, SCHEDULED)) {
            scheduleShutdownAction()
            ()
          } else ifSensibleToDoSoThenScheduleShutdown()
        case SCHEDULED ⇒
          if (shutdownScheduleUpdater.compareAndSet(this, SCHEDULED, RESCHEDULED)) ()
          else ifSensibleToDoSoThenScheduleShutdown()
        case RESCHEDULED ⇒ ()
      }
    case _ ⇒ ()
  }

  private def scheduleShutdownAction(): Unit = {
    // IllegalStateException is thrown if scheduler has been shutdown
    try scheduler.scheduleOnce(shutdownTimeout, shutdownAction) catch {
      case _: IllegalStateException ⇒ shutdown()
    }
  }

  private final val taskCleanup: () ⇒ Unit =
    () ⇒ if (inhabitantsUpdater.decrementAndGet(this) == 0) ifSensibleToDoSoThenScheduleShutdown()

  /**
   * If you override it, you must call it. But only ever once. See "attach" for only invocation
   */
  protected[akka] def register(actor: ActorCell) {
    inhabitantsUpdater.incrementAndGet(this)
  }

  /**
   * If you override it, you must call it. But only ever once. See "detach" for the only invocation
   */
  protected[akka] def unregister(actor: ActorCell) {
    inhabitantsUpdater.decrementAndGet(this)
    val mailBox = actor.mailbox
    mailBox.becomeClosed() // FIXME reschedule in tell if possible race with cleanUp is detected in order to properly clean up
    actor.mailbox = deadLetterMailbox
    mailBox.cleanUp()
  }

  private val shutdownAction = new Runnable {
    @tailrec
    final def run() {
      shutdownScheduleUpdater.get(MessageDispatcher.this) match {
        case UNSCHEDULED ⇒ ()
        case SCHEDULED ⇒
          try {
            if (inhabitantsUpdater.get(MessageDispatcher.this) == 0) //Warning, racy
              shutdown()
          } finally {
            shutdownScheduleUpdater.getAndSet(MessageDispatcher.this, UNSCHEDULED) //TODO perhaps check if it was modified since we checked?
          }
        case RESCHEDULED ⇒
          if (shutdownScheduleUpdater.compareAndSet(MessageDispatcher.this, RESCHEDULED, SCHEDULED))
            scheduleShutdownAction()
          else run()
      }
    }
  }

  /**
   * When the dispatcher no longer has any actors registered, how long will it wait until it shuts itself down,
   * defaulting to your akka configs "akka.actor.default-dispatcher.shutdown-timeout" or default specified in
   * reference.conf
   */
  protected[akka] def shutdownTimeout: Duration

  /**
   * After the call to this method, the dispatcher mustn't begin any new message processing for the specified reference
   */
  def suspend(actor: ActorCell): Unit = {
    val mbox = actor.mailbox
    if (mbox.dispatcher eq this)
      mbox.becomeSuspended()
  }

  /*
   * After the call to this method, the dispatcher must begin any new message processing for the specified reference
   */
  def resume(actor: ActorCell): Unit = {
    val mbox = actor.mailbox
    if ((mbox.dispatcher eq this) && mbox.becomeOpen())
      registerForExecution(mbox, false, false)
  }

  /**
   *   Will be called when the dispatcher is to queue an invocation for execution
   */
  protected[akka] def systemDispatch(receiver: ActorCell, invocation: SystemMessage)

  /**
   *   Will be called when the dispatcher is to queue an invocation for execution
   */
  protected[akka] def dispatch(receiver: ActorCell, invocation: Envelope)

  /**
   * Suggest to register the provided mailbox for execution
   */
  protected[akka] def registerForExecution(mbox: Mailbox, hasMessageHint: Boolean, hasSystemMessageHint: Boolean): Boolean

  // TODO check whether this should not actually be a property of the mailbox
  protected[akka] def throughput: Int
  protected[akka] def throughputDeadlineTime: Duration

  @inline
  protected[akka] final val isThroughputDeadlineTimeDefined = throughputDeadlineTime.toMillis > 0

  protected[akka] def executeTask(invocation: TaskInvocation)

  /**
   * Called one time every time an actor is detached from this dispatcher and this dispatcher has no actors left attached
   * Must be idempotent
   */
  protected[akka] def shutdown(): Unit
}

abstract class ExecutorServiceConfigurator(config: Config, prerequisites: DispatcherPrerequisites) extends ExecutorServiceFactoryProvider

/**
 * Base class to be used for hooking in new dispatchers into Dispatchers.
 */
abstract class MessageDispatcherConfigurator(val config: Config, val prerequisites: DispatcherPrerequisites) {

  /**
   * Returns an instance of MessageDispatcher given the configuration.
   * Depending on the needs the implementation may return a new instance for
   * each invocation or return the same instance every time.
   */
  def dispatcher(): MessageDispatcher

  /**
   * Returns a factory for the [[akka.dispatch.Mailbox]] given the configuration.
   * Default implementation instantiate the [[akka.dispatch.MailboxType]] specified
   * as FQCN in mailboxType config property. If mailboxType is unspecified (empty)
   * then [[akka.dispatch.UnboundedMailbox]] is used when capacity is < 1,
   * otherwise [[akka.dispatch.BoundedMailbox]].
   */
  def mailboxType(): MailboxType = {
    config.getString("mailboxType") match {
      case "" ⇒
        val capacity = config.getInt("mailbox-capacity")
        if (capacity < 1) UnboundedMailbox()
        else {
          val duration = Duration(config.getNanoseconds("mailbox-push-timeout-time"), TimeUnit.NANOSECONDS)
          BoundedMailbox(capacity, duration)
        }
      case fqcn ⇒
        val args = Seq(classOf[Config] -> config)
        ReflectiveAccess.createInstance[MailboxType](fqcn, args, prerequisites.classloader) match {
          case Right(instance) ⇒ instance
          case Left(exception) ⇒
            throw new IllegalArgumentException(
              ("Cannot instantiate MailboxType [%s], defined in [%s], " +
                "make sure it has constructor with a [com.typesafe.config.Config] parameter")
                .format(fqcn, config.getString("id")), exception)
        }
    }
  }

  def configureExecutor(): ExecutorServiceConfigurator = {
    config.getString("executor") match {
      case null | "" | "fork-join-executor" ⇒ new ForkJoinExecutorConfigurator(config.getConfig("fork-join-executor"), prerequisites)
      case "thread-pool-executor"           ⇒ new ThreadPoolExecutorConfigurator(config.getConfig("thread-pool-executor"), prerequisites)
      case fqcn ⇒
        val constructorSignature = Array[Class[_]](classOf[Config], classOf[DispatcherPrerequisites])
        ReflectiveAccess.createInstance[ExecutorServiceConfigurator](fqcn, constructorSignature, Array[AnyRef](config, prerequisites), prerequisites.classloader) match {
          case Right(instance) ⇒ instance
          case Left(exception) ⇒ throw new IllegalArgumentException(
            ("""Cannot instantiate ExecutorServiceConfigurator ("executor = [%s]"), defined in [%s],
                make sure it has an accessible constructor with a [%s,%s] signature""")
              .format(fqcn, config.getString("id"), classOf[Config], classOf[DispatcherPrerequisites]), exception)
        }
    }
  }
}

class ThreadPoolExecutorConfigurator(config: Config, prerequisites: DispatcherPrerequisites) extends ExecutorServiceConfigurator(config, prerequisites) {
  import ThreadPoolConfigBuilder.conf_?

  val threadPoolConfig: ThreadPoolConfig = createThreadPoolConfigBuilder(config, prerequisites).config

  protected def createThreadPoolConfigBuilder(config: Config, prerequisites: DispatcherPrerequisites): ThreadPoolConfigBuilder = {
    ThreadPoolConfigBuilder(ThreadPoolConfig())
      .setKeepAliveTime(Duration(config getMilliseconds "keep-alive-time", TimeUnit.MILLISECONDS))
      .setAllowCoreThreadTimeout(config getBoolean "allow-core-timeout")
      .setCorePoolSizeFromFactor(config getInt "core-pool-size-min", config getDouble "core-pool-size-factor", config getInt "core-pool-size-max")
      .setMaxPoolSizeFromFactor(config getInt "max-pool-size-min", config getDouble "max-pool-size-factor", config getInt "max-pool-size-max")
      .configure(
        conf_?(Some(config getInt "task-queue-size") flatMap {
          case size if size > 0 ⇒
            Some(config getString "task-queue-type") map {
              case "array"       ⇒ ThreadPoolConfig.arrayBlockingQueue(size, false) //TODO config fairness?
              case "" | "linked" ⇒ ThreadPoolConfig.linkedBlockingQueue(size)
              case x             ⇒ throw new IllegalArgumentException("[%s] is not a valid task-queue-type [array|linked]!" format x)
            }
          case _ ⇒ None
        })(queueFactory ⇒ _.setQueueFactory(queueFactory)))
  }

  def createExecutorServiceFactory(name: String, threadFactory: ThreadFactory): ExecutorServiceFactory =
    threadPoolConfig.createExecutorServiceFactory(name, threadFactory)
}

class ForkJoinExecutorConfigurator(config: Config, prerequisites: DispatcherPrerequisites) extends ExecutorServiceConfigurator(config, prerequisites) {

  def validate(t: ThreadFactory): ForkJoinPool.ForkJoinWorkerThreadFactory = prerequisites.threadFactory match {
    case correct: ForkJoinPool.ForkJoinWorkerThreadFactory ⇒ correct
    case x ⇒ throw new IllegalStateException("The prerequisites for the ForkJoinExecutorConfigurator is a ForkJoinPool.ForkJoinWorkerThreadFactory!")
  }

  class ForkJoinExecutorServiceFactory(val threadFactory: ForkJoinPool.ForkJoinWorkerThreadFactory,
                                       val parallelism: Int) extends ExecutorServiceFactory {
    def createExecutorService: ExecutorService = new ForkJoinPool(parallelism, threadFactory, MonitorableThreadFactory.doNothing, true)
  }
  final def createExecutorServiceFactory(name: String, threadFactory: ThreadFactory): ExecutorServiceFactory =
    new ForkJoinExecutorServiceFactory(
      validate(threadFactory),
      ThreadPoolConfig.scaledPoolSize(
        config.getInt("parallelism-min"),
        config.getDouble("parallelism-factor"),
        config.getInt("parallelism-max")))
}<|MERGE_RESOLUTION|>--- conflicted
+++ resolved
@@ -118,19 +118,15 @@
    */
   def fromExecutor(e: Executor): ExecutionContext = new WrappedExecutor(e)
 
-<<<<<<< HEAD
-  private class WrappedExecutorService(val executor: ExecutorService) extends ExecutorServiceDelegate with ExecutionContext {
+  /**
+   * Internal Akka use only
+   */
+  private[akka] class WrappedExecutorService(val executor: ExecutorService) extends ExecutorServiceDelegate with ExecutionContext {
     override def reportFailure(t: Throwable): Unit = t match {
       case e: LogEventException ⇒ e.getCause.printStackTrace()
       case _                    ⇒ t.printStackTrace()
     }
   }
-=======
-  /**
-   * Internal Akka use only
-   */
-  private[akka] class WrappedExecutorService(val executor: ExecutorService) extends ExecutorServiceDelegate with ExecutionContext
->>>>>>> 30af1272
 
   /**
    * Internal Akka use only
