--- conflicted
+++ resolved
@@ -20,15 +20,11 @@
   val fifth = role("fifth")
 
   commonConfig(ConfigFactory.parseString("""
-<<<<<<< HEAD
-    akka.cluster.nr-of-deputy-nodes = 0
-=======
     akka.cluster {
       nr-of-deputy-nodes = 0
       # FIXME remove this (use default) when ticket #2239 has been fixed
       gossip-interval = 400 ms
     }
->>>>>>> f63409e0
     akka.loglevel = INFO
     """))
 }
