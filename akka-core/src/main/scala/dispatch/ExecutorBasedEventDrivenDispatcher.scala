--- conflicted
+++ resolved
@@ -62,19 +62,6 @@
   def dispatch(invocation: MessageInvocation) = if (active) {
     executor.execute(new Runnable() {
       def run = {
-<<<<<<< HEAD
-        val lockedForDispatching = invocation.receiver._dispatcherLock.tryLock
-        if (lockedForDispatching) {
-          try {
-            // Only dispatch if we got the lock. Otherwise another thread is already dispatching.
-            var messageInvocation = invocation.receiver._mailbox.poll
-            while (messageInvocation != null) {
-              messageInvocation.invoke
-              messageInvocation = invocation.receiver._mailbox.poll
-            }
-          } finally {
-            invocation.receiver._dispatcherLock.unlock
-=======
         var lockAcquiredOnce = false
         // this do-wile loop is required to prevent missing new messages between the end of the inner while
         // loop and releasing the lock
@@ -91,7 +78,6 @@
             } finally {
               invocation.receiver._dispatcherLock.unlock
             }
->>>>>>> a269dc40
           }
         } while ((lockAcquiredOnce && !invocation.receiver._mailbox.isEmpty))
       }
