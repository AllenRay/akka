/**
 * Copyright (C) 2009-2010 Scalable Solutions AB <http://scalablesolutions.se>
 */

package se.scalablesolutions.akka.persistence.common

import se.scalablesolutions.akka.stm._
import se.scalablesolutions.akka.stm.TransactionManagement.transaction
import se.scalablesolutions.akka.util.Logging
import collection.mutable.ArraySeq

// FIXME move to 'stm' package + add message with more info
class NoTransactionInScopeException extends RuntimeException

class StorageException(message: String) extends RuntimeException(message)

/**
 * Example Scala usage.
 * <p/>
 * New map with generated id.
 * <pre>
 * val myMap = CassandraStorage.newMap
 * </pre>
 *
 * New map with user-defined id.
 * <pre>
 * val myMap = MongoStorage.newMap(id)
 * </pre>
 *
 * Get map by user-defined id.
 * <pre>
 * val myMap = CassandraStorage.getMap(id)
 * </pre>
 *
 * Example Java usage:
 * <pre>
 * PersistentMap<Object, Object> myMap = MongoStorage.newMap();
 * </pre>
 * Or:
 * <pre>
 * MongoPersistentMap myMap = MongoStorage.getMap(id);
 * </pre>
 *
 * @author <a href="http://jonasboner.com">Jonas Bon&#233;r</a>
 * @author <a href="http://debasishg.blogspot.com">Debasish Ghosh</a>
 */
trait Storage {
  type ElementType

  def newMap: PersistentMap[ElementType, ElementType]

  def newVector: PersistentVector[ElementType]

  def newRef: PersistentRef[ElementType]

  def newQueue: PersistentQueue[ElementType] = // only implemented for redis
    throw new UnsupportedOperationException

  def newSortedSet: PersistentSortedSet[ElementType] = // only implemented for redis
    throw new UnsupportedOperationException

  def getMap(id: String): PersistentMap[ElementType, ElementType]

  def getVector(id: String): PersistentVector[ElementType]

  def getRef(id: String): PersistentRef[ElementType]

  def getQueue(id: String): PersistentQueue[ElementType] = // only implemented for redis
    throw new UnsupportedOperationException

  def getSortedSet(id: String): PersistentSortedSet[ElementType] = // only implemented for redis
    throw new UnsupportedOperationException

  def newMap(id: String): PersistentMap[ElementType, ElementType]

  def newVector(id: String): PersistentVector[ElementType]

  def newRef(id: String): PersistentRef[ElementType]

  def newQueue(id: String): PersistentQueue[ElementType] = // only implemented for redis
    throw new UnsupportedOperationException

  def newSortedSet(id: String): PersistentSortedSet[ElementType] = // only implemented for redis
    throw new UnsupportedOperationException
}

private[akka] object PersistentMap {
  // operations on the Map
  sealed trait Op
  case object PUT extends Op
  case object REM extends Op
  case object UPD extends Op
  case object CLR extends Op
}

/**
 * Implementation of <tt>PersistentMap</tt> for every concrete
 * storage will have the same workflow. This abstracts the workflow.
 *
 * Subclasses just need to provide the actual concrete instance for the
 * abstract val <tt>storage</tt>.
 *
 * @author <a href="http://jonasboner.com">Jonas Bon&#233;r</a>
 */
trait PersistentMap[K, V] extends scala.collection.mutable.Map[K, V]
        with Transactional with Committable with Abortable with Logging {

  //Import Ops
  import PersistentMap._

  // append only log: records all mutating operations
  protected val appendOnlyTxLog = TransactionalVector[LogEntry]()

  case class LogEntry(key: Option[K], value: Option[V], op: Op)

  // need to override in subclasses e.g. "sameElements" for Array[Byte]
  def equal(k1: K, k2: K): Boolean = k1 == k2

  // Seqable type that's required for maintaining the log of distinct keys affected in current transaction
  type T <: Equals

  // converts key K to the Seqable type Equals
  def toEquals(k: K): T

  // keys affected in the current transaction
  protected val keysInCurrentTx = TransactionalMap[T, K]()

  protected def addToListOfKeysInTx(key: K): Unit =
    keysInCurrentTx += (toEquals(key), key)

  protected def clearDistinctKeys = keysInCurrentTx.clear

  protected def filterTxLogByKey(key: K): IndexedSeq[LogEntry] =
    appendOnlyTxLog filter (e => e.key.map(equal(_, key)).getOrElse(true))

  // need to get current value considering the underlying storage as well as the transaction log
  protected def getCurrentValue(key: K): Option[V] = {

    // get all mutating entries for this key for this tx
    val txEntries = filterTxLogByKey(key)

    // get the snapshot from the underlying store for this key
    val underlying = try {
      storage.getMapStorageEntryFor(uuid, key)
    } catch {case e: Exception => None}

    if (txEntries.isEmpty) underlying
    else txEntries.last match {
      case LogEntry(_, _, CLR) => None
      case _ => replay(txEntries, key, underlying)
    }
  }

  // replay all tx entries for key k with seed = initial
  private def replay(txEntries: IndexedSeq[LogEntry], key: K, initial: Option[V]): Option[V] = {
    import scala.collection.mutable._

    val m = initial match {
      case None => Map.empty[K, V]
      case Some(v) => Map((key, v))
    }
    txEntries.foreach {
      case LogEntry(k, v, o) => o match {
        case PUT => m.put(k.get, v.get)
        case REM => m -= k.get
        case UPD => m.update(k.get, v.get)
        case CLR => Map.empty[K, V]
      }
    }
    m get key
  }

  // to be concretized in subclasses
  val storage: MapStorageBackend[K, V]

  def commit = {
    appendOnlyTxLog.foreach {
      case LogEntry(k, v, o) => o match {
        case PUT => storage.insertMapStorageEntryFor(uuid, k.get, v.get)
        case UPD => storage.insertMapStorageEntryFor(uuid, k.get, v.get)
        case REM => storage.removeMapStorageFor(uuid, k.get)
        case CLR => storage.removeMapStorageFor(uuid)
      }
    }

    appendOnlyTxLog.clear
    clearDistinctKeys
  }

  def abort = {
    appendOnlyTxLog.clear
    clearDistinctKeys
  }

  def -=(key: K) = {
    remove(key)
    this
  }

  override def +=(kv: (K, V)) = {
    put(kv._1, kv._2)
    this
  }

  def +=(key: K, value: V) = {
    put(key, value)
    this
  }

  override def put(key: K, value: V): Option[V] = {
    register
    val curr = getCurrentValue(key)
    appendOnlyTxLog add LogEntry(Some(key), Some(value), PUT)
    addToListOfKeysInTx(key)
    curr
  }

  override def update(key: K, value: V) = {
    register
    val curr = getCurrentValue(key)
    appendOnlyTxLog add LogEntry(Some(key), Some(value), UPD)
    addToListOfKeysInTx(key)
    curr
  }

  override def remove(key: K) = {
    register
    val curr = getCurrentValue(key)
    appendOnlyTxLog add LogEntry(Some(key), None, REM)
    addToListOfKeysInTx(key)
    curr
  }

  def slice(start: Option[K], count: Int): List[(K, V)] =
    slice(start, None, count)

  def slice(start: Option[K], finish: Option[K], count: Int): List[(K, V)]

  override def clear = {
    register
    appendOnlyTxLog add LogEntry(None, None, CLR)
    clearDistinctKeys
  }

  override def contains(key: K): Boolean = try {
    filterTxLogByKey(key) match {
      case Seq() => // current tx doesn't use this
        storage.getMapStorageEntryFor(uuid, key).isDefined // check storage
      case txs => // present in log
        val lastOp = txs.last.op
        lastOp != REM && lastOp != CLR // last entry cannot be a REM
    }
  } catch {case e: Exception => false}

  protected def existsInStorage(key: K): Option[V] = try {
    storage.getMapStorageEntryFor(uuid, key)
  } catch {
    case e: Exception => None
  }

  override def size: Int = try {
    // partition key set affected in current tx into those which r added & which r deleted
    val (keysAdded, keysRemoved) = keysInCurrentTx.map {
      case (kseq, k) => ((kseq, k), getCurrentValue(k))
    }.partition(_._2.isDefined)

    // keys which existed in storage but removed in current tx
    val inStorageRemovedInTx =
    keysRemoved.keySet
            .map(_._2)
            .filter(k => existsInStorage(k).isDefined)
            .size

    // all keys in storage
    val keysInStorage =
    storage.getMapStorageFor(uuid)
            .map {case (k, v) => toEquals(k)}
            .toSet

    // (keys that existed UNION keys added ) - (keys removed)
    (keysInStorage union keysAdded.keySet.map(_._1)).size - inStorageRemovedInTx
  } catch {
    case e: Exception => 0
  }

  // get must consider underlying storage & current uncommitted tx log
  override def get(key: K): Option[V] = getCurrentValue(key)

  def iterator: Iterator[Tuple2[K, V]]

  protected def register = {
    if (transaction.get.isEmpty) throw new NoTransactionInScopeException
    transaction.get.get.register(uuid, this)
  }
}

object PersistentMapBinary {
  object COrdering {
    //frontend
    implicit object ArraySeqOrdering extends Ordering[ArraySeq[Byte]] {
      def compare(o1: ArraySeq[Byte], o2: ArraySeq[Byte]) =
        ArrayOrdering.compare(o1.toArray, o2.toArray)
    }
    //backend
    implicit object ArrayOrdering extends Ordering[Array[Byte]] {
      def compare(o1: Array[Byte], o2: Array[Byte]) =
        new String(o1) compare new String(o2)
    }
  }
}

trait PersistentMapBinary extends PersistentMap[Array[Byte], Array[Byte]] {
  import scala.collection.mutable.ArraySeq

  type T = ArraySeq[Byte]

  def toEquals(k: Array[Byte]) = ArraySeq(k: _*)

  override def equal(k1: Array[Byte], k2: Array[Byte]): Boolean = k1 sameElements k2



  import scala.collection.immutable.{TreeMap, SortedMap}
  private def replayAllKeys: SortedMap[ArraySeq[Byte], Array[Byte]] = {
    import PersistentMapBinary.COrdering._

    // need ArraySeq for ordering
    val fromStorage =
    TreeMap(storage.getMapStorageFor(uuid).map {case (k, v) => (ArraySeq(k: _*), v)}: _*)

    val (keysAdded, keysRemoved) = keysInCurrentTx.map {
      case (_, k) => (k, getCurrentValue(k))
    }.partition(_._2.isDefined)

    val inStorageRemovedInTx =
    keysRemoved.keySet
            .filter(k => existsInStorage(k).isDefined)
            .map(k => ArraySeq(k: _*))

    (fromStorage -- inStorageRemovedInTx) ++ keysAdded.map {case (k, v) => (ArraySeq(k: _*), v.get)}
  }

  override def slice(start: Option[Array[Byte]], finish: Option[Array[Byte]], count: Int): List[(Array[Byte], Array[Byte])] = try {
    val newMap = replayAllKeys

    if (newMap isEmpty) List[(Array[Byte], Array[Byte])]()

    val startKey =
    start match {
      case Some(bytes) => Some(ArraySeq(bytes: _*))
      case None => None
    }

    val endKey =
    finish match {
      case Some(bytes) => Some(ArraySeq(bytes: _*))
      case None => None
    }

    ((startKey, endKey, count): @unchecked) match {
      case ((Some(s), Some(e), _)) =>
        newMap.range(s, e)
                .toList
                .map(e => (e._1.toArray, e._2))
                .toList
      case ((Some(s), None, c)) if c > 0 =>
        newMap.from(s)
                .iterator
                .take(count)
                .map(e => (e._1.toArray, e._2))
                .toList
      case ((Some(s), None, _)) =>
        newMap.from(s)
                .toList
                .map(e => (e._1.toArray, e._2))
                .toList
      case ((None, Some(e), _)) =>
        newMap.until(e)
                .toList
                .map(e => (e._1.toArray, e._2))
                .toList
    }
  } catch {case e: Exception => Nil}

  override def iterator: Iterator[(Array[Byte], Array[Byte])] = {
    new Iterator[(Array[Byte], Array[Byte])] {
      private var elements = replayAllKeys

      override def next: (Array[Byte], Array[Byte]) = synchronized {
        val (k, v) = elements.head
        elements = elements.tail
        (k.toArray, v)
      }

      override def hasNext: Boolean = synchronized {!elements.isEmpty}
    }
  }
}

private[akka] object PersistentVector {
  // operations on the Vector
  sealed trait Op
  case object ADD extends Op
  case object UPD extends Op
  case object POP extends Op
}

/**
 * Implements a template for a concrete persistent transactional vector based storage.
 *
 * @author <a href="http://jonasboner.com">Jonas Bon&#233;r</a>
 */
trait PersistentVector[T] extends IndexedSeq[T] with Transactional with Committable with Abortable {
  //Import Ops
  import PersistentVector._

  // append only log: records all mutating operations
  protected val appendOnlyTxLog = TransactionalVector[LogEntry]()

  case class LogEntry(index: Option[Int], value: Option[T], op: Op)

  // need to override in subclasses e.g. "sameElements" for Array[Byte]
  def equal(v1: T, v2: T): Boolean = v1 == v2

  val storage: VectorStorageBackend[T]

  def commit = {
    for (entry <- appendOnlyTxLog) {
      (entry: @unchecked) match {
        case LogEntry(_, Some(v), ADD) => storage.insertVectorStorageEntryFor(uuid, v)
        case LogEntry(Some(i), Some(v), UPD) => storage.updateVectorStorageEntryFor(uuid, i, v)
        case LogEntry(_, _, POP) => //..
      }
    }
    appendOnlyTxLog.clear
  }

  def abort = {
    appendOnlyTxLog.clear
  }

  private def replay: List[T] = {
    import scala.collection.mutable.ArrayBuffer
    var elemsStorage = ArrayBuffer(storage.getVectorStorageRangeFor(uuid, None, None, storage.getVectorStorageSizeFor(uuid)).reverse: _*)

    for (entry <- appendOnlyTxLog) {
      (entry: @unchecked) match {
        case LogEntry(_, Some(v), ADD) => elemsStorage += v
        case LogEntry(Some(i), Some(v), UPD) => elemsStorage.update(i, v)
        case LogEntry(_, _, POP) => elemsStorage = elemsStorage.drop(1)
      }
    }
    elemsStorage.toList.reverse
  }

  def +(elem: T) = add(elem)

  def add(elem: T) = {
    register
    appendOnlyTxLog + LogEntry(None, Some(elem), ADD)
  }

  def apply(index: Int): T = get(index)

  def get(index: Int): T = {
    if (appendOnlyTxLog.isEmpty) {
      storage.getVectorStorageEntryFor(uuid, index)
    } else {
      val curr = replay
      curr(index)
    }
  }

  override def slice(start: Int, finish: Int): IndexedSeq[T] = slice(Some(start), Some(finish))

  def slice(start: Option[Int], finish: Option[Int], count: Int = 0): IndexedSeq[T] = {
    val curr = replay
    val s = if (start.isDefined) start.get else 0
    val cnt =
    if (finish.isDefined) {
      val f = finish.get
      if (f >= s) (f - s) else count
    }
    else count
    if (s == 0 && cnt == 0) List().toIndexedSeq
    else curr.slice(s, s + cnt).toIndexedSeq
  }

  /**
   * Removes the <i>tail</i> element of this vector.
   */
  def pop: T = {
    register
    appendOnlyTxLog + LogEntry(None, None, POP)
    throw new UnsupportedOperationException("PersistentVector::pop is not implemented")
  }

  def update(index: Int, newElem: T) = {
    register
    appendOnlyTxLog + LogEntry(Some(index), Some(newElem), UPD)
  }

  override def first: T = get(0)

  override def last: T = replay.last

  def length: Int = replay.length

  protected def register = {
    if (transaction.get.isEmpty) throw new NoTransactionInScopeException
    transaction.get.get.register(uuid, this)
  }
}

/**
 * Implements a persistent reference with abstract storage.
 *
 * @author <a href="http://jonasboner.com">Jonas Bon&#233;r</a>
 */
trait PersistentRef[T] extends Transactional with Committable with Abortable {
  protected val ref = Ref[T]()

  val storage: RefStorageBackend[T]

  def commit = if (ref.isDefined) {
    storage.insertRefStorageFor(uuid, ref.get)
    ref.swap(null.asInstanceOf[T])
  }

  def abort = ref.swap(null.asInstanceOf[T])

  def swap(elem: T) = {
    register
    ref.swap(elem)
  }

  def get: Option[T] = if (ref.isDefined) ref.opt else storage.getRefStorageFor(uuid)

  def isDefined: Boolean = ref.isDefined || storage.getRefStorageFor(uuid).isDefined

  def getOrElse(default: => T): T = {
    val current = get
    if (current.isDefined) current.get
    else default
  }

  protected def register = {
    if (transaction.get.isEmpty) throw new NoTransactionInScopeException
    transaction.get.get.register(uuid, this)
  }
}

private[akka] object PersistentQueue {
<<<<<<< HEAD
  //Operations for PersistentQu eue
=======
  //Operations for PersistentQueue
>>>>>>> de758243
  sealed trait QueueOp
  case object ENQ extends QueueOp
  case object DEQ extends QueueOp
}

/**
 * Implementation of <tt>PersistentQueue</tt> for every concrete
 * storage will have the same workflow. This abstracts the workflow.
 * <p/>
 * Enqueue is simpler, we just have to record the operation in a local
 * transactional store for playback during commit. This store
 * <tt>enqueueNDequeuedEntries</tt> stores the entire history of enqueue
 * and dequeue that will be played at commit on the underlying store.
 * </p>
 * The main challenge with dequeue is that we need to return the element
 * that has been dequeued. Hence in addition to the above store, we need to
 * have another local queue that actually does the enqueue dequeue operations
 * that take place <em>only during this transaction</em>. This gives us the
 * element that will be dequeued next from the set of elements enqueued
 * <em>during this transaction</em>.
 * </p>
 * The third item that we need is an index to the underlying storage element
 * that may also have to be dequeued as part of the current transaction. This
 * is modeled using a ref to an Int that points to elements in the underlyinng store.
 * </p>
 * Subclasses just need to provide the actual concrete instance for the
 * abstract val <tt>storage</tt>.
 *
 * @author <a href="http://debasishg.blogspot.com">Debasish Ghosh</a>
 */
trait PersistentQueue[A] extends scala.collection.mutable.Queue[A]
        with Transactional with Committable with Abortable with Logging {

  //Import Ops
  import PersistentQueue._
  import scala.collection.immutable.Queue

  // current trail that will be played on commit to the underlying store
  protected val enqueuedNDequeuedEntries = TransactionalVector[(Option[A], QueueOp)]()
  protected val shouldClearOnCommit = Ref[Boolean]()

  // local queue that will record all enqueues and dequeues in the current txn
  protected val localQ = Ref[Queue[A]]()

  // keeps a pointer to the underlying storage for the enxt candidate to be dequeued
  protected val pickMeForDQ = Ref[Int]()

  localQ.swap(Queue.empty)
  pickMeForDQ.swap(0)

  // to be concretized in subclasses
  val storage: QueueStorageBackend[A]

  def commit = {
    enqueuedNDequeuedEntries.toList.foreach {
      e =>
        e._2 match {
          case ENQ => storage.enqueue(uuid, e._1.get)
          case DEQ => storage.dequeue(uuid)
        }
    }
    if (shouldClearOnCommit.isDefined && shouldClearOnCommit.get) {
      storage.remove(uuid)
    }
    enqueuedNDequeuedEntries.clear
    localQ.swap(Queue.empty)
    pickMeForDQ.swap(0)
    shouldClearOnCommit.swap(false)
  }

  def abort = {
    enqueuedNDequeuedEntries.clear
    shouldClearOnCommit.swap(false)
    localQ.swap(Queue.empty)
    pickMeForDQ.swap(0)
  }


  override def enqueue(elems: A*) {
    register
    elems.foreach(e => {
      enqueuedNDequeuedEntries.add((Some(e), ENQ))
      localQ.get.enqueue(e)
    })
  }

  override def dequeue: A = {
    register
    // record for later playback
    enqueuedNDequeuedEntries.add((None, DEQ))

    val i = pickMeForDQ.get
    if (i < storage.size(uuid)) {
      // still we can DQ from storage
      pickMeForDQ.swap(i + 1)
      storage.peek(uuid, i, 1)(0)
    } else {
      // check we have transient candidates in localQ for DQ
      if (!localQ.get.isEmpty) {
        val (a, q) = localQ.get.dequeue
        localQ.swap(q)
        a
      } else throw new NoSuchElementException("trying to dequeue from empty queue")
    }
  }

  override def clear = {
    register
    shouldClearOnCommit.swap(true)
    localQ.swap(Queue.empty)
    pickMeForDQ.swap(0)
  }

  override def size: Int = try {
    storage.size(uuid) + localQ.get.length
  } catch {case e: Exception => 0}

  override def isEmpty: Boolean =
    size == 0

  override def +=(elem: A) = {
    enqueue(elem)
    this
  }

  def ++=(elems: Iterator[A]) = {
    enqueue(elems.toList: _*)
    this
  }

  def ++=(elems: Iterable[A]): Unit = this ++= elems.iterator

  override def dequeueFirst(p: A => Boolean): Option[A] =
    throw new UnsupportedOperationException("dequeueFirst not supported")

  override def dequeueAll(p: A => Boolean): scala.collection.mutable.Seq[A] =
    throw new UnsupportedOperationException("dequeueAll not supported")

  protected def register = {
    if (transaction.get.isEmpty) throw new NoTransactionInScopeException
    transaction.get.get.register(uuid, this)
  }
}

/**
 * Implements a template for a concrete persistent transactional sorted set based storage.
 * <p/>
 * Sorting is done based on a <i>zscore</i>. But the computation of zscore has been kept
 * outside the abstraction.
 * <p/>
 * zscore can be implemented in a variety of ways by the calling class:
 * <pre>
 * trait ZScorable        {
 *   def toZScore: Float
 * }
 *
 * class Foo extends ZScorable        {
 *   //.. implemnetation
 * }
 * </pre>
 * Or we can also use views:
 * <pre>
 * class Foo        {
 *   //..
 * }
 *
 * implicit def Foo2Scorable(foo: Foo): ZScorable = new ZScorable        {
 *   def toZScore =        {
 *     //..
 * }
 * }
 * </pre>
 *
 * and use <tt>foo.toZScore</tt> to compute the zscore and pass to the APIs.
 *
 * @author <a href="http://debasishg.blogspot.com"</a>
 */
trait PersistentSortedSet[A] extends Transactional with Committable with Abortable {
  protected val newElems = TransactionalMap[A, Float]()
  protected val removedElems = TransactionalVector[A]()

  val storage: SortedSetStorageBackend[A]

  def commit = {
    for ((element, score) <- newElems) storage.zadd(uuid, String.valueOf(score), element)
    for (element <- removedElems) storage.zrem(uuid, element)
    newElems.clear
    removedElems.clear
  }

  def abort = {
    newElems.clear
    removedElems.clear
  }

  def +(elem: A, score: Float) = add(elem, score)

  def add(elem: A, score: Float) = {
    register
    newElems.put(elem, score)
  }

  def -(elem: A) = remove(elem)

  def remove(elem: A) = {
    register
    removedElems.add(elem)
  }

  private def inStorage(elem: A): Option[Float] = storage.zscore(uuid, elem) match {
    case Some(s) => Some(s.toFloat)
    case None => None
  }

  def contains(elem: A): Boolean = {
    if (newElems contains elem) true
    else {
      inStorage(elem) match {
        case Some(f) => true
        case None => false
      }
    }
  }

  def size: Int = newElems.size + storage.zcard(uuid) - removedElems.size

  def zscore(elem: A): Float = {
    if (newElems contains elem) newElems.get(elem).get
    inStorage(elem) match {
      case Some(f) => f
      case None =>
        throw new NoSuchElementException(elem + " not present")
    }
  }

  implicit def order(x: (A, Float)) = new Ordered[(A, Float)] {
    def compare(that: (A, Float)) = x._2 compare that._2
  }

  implicit def ordering = new scala.math.Ordering[(A, Float)] {
    def compare(x: (A, Float), y: (A, Float)) = x._2 compare y._2
  }

  def zrange(start: Int, end: Int): List[(A, Float)] = {
    // need to operate on the whole range
    // get all from the underlying storage
    val fromStore = storage.zrangeWithScore(uuid, 0, -1)
    val ts = scala.collection.immutable.TreeSet(fromStore: _*) ++ newElems.toList
    val l = ts.size

    // -1 means the last element, -2 means the second last
    val s = if (start < 0) start + l else start
    val e =
    if (end < 0) end + l
    else if (end >= l) (l - 1)
    else end
    // slice is open at the end, we need a closed end range
    ts.iterator.slice(s, e + 1).toList
  }

  protected def register = {
    if (transaction.get.isEmpty) throw new NoTransactionInScopeException
    transaction.get.get.register(uuid, this)
  }
}<|MERGE_RESOLUTION|>--- conflicted
+++ resolved
@@ -551,11 +551,7 @@
 }
 
 private[akka] object PersistentQueue {
-<<<<<<< HEAD
-  //Operations for PersistentQu eue
-=======
   //Operations for PersistentQueue
->>>>>>> de758243
   sealed trait QueueOp
   case object ENQ extends QueueOp
   case object DEQ extends QueueOp
