--- conflicted
+++ resolved
@@ -83,11 +83,6 @@
   def apply[S, D, T <: Actor](factory: ⇒ T)(implicit ev: T <:< FSM[S, D], application: AkkaApplication): TestFSMRef[S, D, T] =
     new TestFSMRef(application, Props(creator = () ⇒ factory), new UUID().toString)
 
-<<<<<<< HEAD
   def apply[S, D, T <: Actor](factory: ⇒ T, address: String)(implicit ev: T <:< FSM[S, D], application: AkkaApplication): TestFSMRef[S, D, T] =
     new TestFSMRef(application, Props(creator = () ⇒ factory), address)
-
-=======
-  def apply[S, D, T <: Actor](factory: ⇒ T, address: String)(implicit ev: T <:< FSM[S, D]): TestFSMRef[S, D, T] = new TestFSMRef(Props(creator = () ⇒ factory), address)
->>>>>>> 963ea0d9
 }