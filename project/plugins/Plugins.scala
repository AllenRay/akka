import sbt._

class Plugins(info: ProjectInfo) extends PluginDefinition(info) {
<<<<<<< HEAD
=======
  val databinderRepo = "Databinder Repository" at "http://databinder.net/repo"
  val embeddedRepo = "Embedded Repo" at (info.projectPath / "embedded-repo").asURL.toString
  val spdeSbt = "us.technically.spde" % "spde-sbt-plugin" % "0.4.1"
  val codeFellow = "de.tuxed" % "codefellow-plugin" % "0.3" // for code completion and more in VIM
>>>>>>> 4a50271d
//  val repo = "GH-pages repo" at "http://mpeltonen.github.com/maven/"
//  val idea = "com.github.mpeltonen" % "sbt-idea-plugin" % "0.1-SNAPSHOT"

  // Repositories: Using module configs to speed up resolution => Repos must be defs!
  def aquteRepo = "aQute Maven Repository" at "http://www.aqute.biz/repo"
  lazy val aquteModuleConfig = ModuleConfiguration("biz.aQute", aquteRepo)
  def databinderRepo = "Databinder Repository" at "http://databinder.net/repo"
  lazy val spdeModuleConfig = ModuleConfiguration("us.technically.spde", databinderRepo)
  
  val bnd4sbt = "com.weiglewilczek.bnd4sbt" % "bnd4sbt"         % "1.0.0.RC3"
  val spdeSbt = "us.technically.spde"       % "spde-sbt-plugin" % "0.4.1"
}<|MERGE_RESOLUTION|>--- conflicted
+++ resolved
@@ -1,13 +1,8 @@
 import sbt._
 
 class Plugins(info: ProjectInfo) extends PluginDefinition(info) {
-<<<<<<< HEAD
-=======
-  val databinderRepo = "Databinder Repository" at "http://databinder.net/repo"
   val embeddedRepo = "Embedded Repo" at (info.projectPath / "embedded-repo").asURL.toString
-  val spdeSbt = "us.technically.spde" % "spde-sbt-plugin" % "0.4.1"
   val codeFellow = "de.tuxed" % "codefellow-plugin" % "0.3" // for code completion and more in VIM
->>>>>>> 4a50271d
 //  val repo = "GH-pages repo" at "http://mpeltonen.github.com/maven/"
 //  val idea = "com.github.mpeltonen" % "sbt-idea-plugin" % "0.1-SNAPSHOT"
 
